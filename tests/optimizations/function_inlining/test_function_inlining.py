--- conflicted
+++ resolved
@@ -17,10 +17,6 @@
         check_expected_output(repr(debug_info['ast_ftree']), "tests/optimizations/function_inlining/00.function_inlining/ast_ftree.expected")
         check_expected_output(repr(debug_info['ftree']), "tests/optimizations/function_inlining/00.function_inlining/ftree.expected")
 
-<<<<<<< HEAD
-    def test_inline_functions_in_main(self, optimization_level, interpreter, llvm, debug_executable):
-        output, debug_info = run_test("tests/optimizations/function_inlining/01.inline_functions_in_main/code.pl0", int(optimization_level), interpreter, llvm, debug_executable)
-=======
         assert len(debug_info['function_inlining']) == 11
 
         # check that all functions are inlined into 'function_not_to_inline' except it
@@ -30,28 +26,22 @@
             else:
                 assert info[1].name == "function_not_to_inline"
 
-    def test_inline_functions_in_main(self, optimization_level, interpreter, debug_executable):
-        output, debug_info = run_test("tests/optimizations/function_inlining/01.inline_functions_in_main/code.pl0", int(optimization_level), interpreter, debug_executable)
->>>>>>> 5de56a2f
+    def test_inline_functions_in_main(self, optimization_level, interpreter, llvm, debug_executable):
+        output, debug_info = run_test("tests/optimizations/function_inlining/01.inline_functions_in_main/code.pl0", int(optimization_level), interpreter, llvm, debug_executable)
         check_expected_output(output, "tests/optimizations/function_inlining/01.inline_functions_in_main/expected")
 
         # check that the inlining is actually inlining
         check_expected_output(repr(debug_info['ast_ftree']), "tests/optimizations/function_inlining/01.inline_functions_in_main/ast_ftree.expected")
         check_expected_output(repr(debug_info['ftree']), "tests/optimizations/function_inlining/01.inline_functions_in_main/ftree.expected")
 
-<<<<<<< HEAD
-    def test_remove_inlined_functions(self, optimization_level, interpreter, llvm, debug_executable):
-        output, debug_info = run_test("tests/optimizations/function_inlining/02.remove_inlined_functions/code.pl0", int(optimization_level), interpreter, llvm, debug_executable)
-=======
         assert len(debug_info['function_inlining']) == 10
 
         # check that all functions are inlined into main
         for info in debug_info['function_inlining']:
             assert info[1].name == "main"
 
-    def test_remove_inlined_functions(self, optimization_level, interpreter, debug_executable):
-        output, debug_info = run_test("tests/optimizations/function_inlining/02.remove_inlined_functions/code.pl0", int(optimization_level), interpreter, debug_executable)
->>>>>>> 5de56a2f
+    def test_remove_inlined_functions(self, optimization_level, interpreter, llvm, debug_executable):
+        output, debug_info = run_test("tests/optimizations/function_inlining/02.remove_inlined_functions/code.pl0", int(optimization_level), interpreter, llvm, debug_executable)
         check_expected_output(output, "tests/optimizations/function_inlining/02.remove_inlined_functions/expected")
 
         # check that the inlining is actually inlining
