--- conflicted
+++ resolved
@@ -24,11 +24,8 @@
 + PEP8 compliant (except E501)
 + ARM ABI compliant (circa, since we can return multiple values)
 + An AST interpreter
-<<<<<<< HEAD
 + LLVM integration using [llvmlite](https://pypi.org/project/llvmlite/)
-=======
 + No C runtime: entry/print/read are all custom implemented in assembly
->>>>>>> 5de56a2f
 
 ## Dependencies
 
