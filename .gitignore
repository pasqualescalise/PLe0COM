--- conflicted
+++ resolved
@@ -3,11 +3,6 @@
 
 *.pdf
 *.png
-<<<<<<< HEAD
-*.s
-*.ll
-=======
->>>>>>> 5de56a2f
 
 tests/output
 tests/examples
@@ -15,6 +10,7 @@
 out
 out.s
 out.o
+out.ll
 
 .gdb_history
 .editorconfig
